#!/bin/bash

echo "(run_singularity.py): Called on compute node with container profile $1 and arguments ${@:2}"

#==
# Helper functions
#==

setup_directories() {
    # Check and create directories
    for dir in \
        "${CLUSTER_ISAAC_SIM_CACHE_DIR}/cache/kit" \
        "${CLUSTER_ISAAC_SIM_CACHE_DIR}/cache/ov" \
        "${CLUSTER_ISAAC_SIM_CACHE_DIR}/cache/pip" \
        "${CLUSTER_ISAAC_SIM_CACHE_DIR}/cache/glcache" \
        "${CLUSTER_ISAAC_SIM_CACHE_DIR}/cache/computecache" \
        "${CLUSTER_ISAAC_SIM_CACHE_DIR}/logs" \
        "${CLUSTER_ISAAC_SIM_CACHE_DIR}/data" \
        "${CLUSTER_ISAAC_SIM_CACHE_DIR}/documents"; do
        if [ ! -d "$dir" ]; then
            mkdir -p "$dir"
            echo "Created directory: $dir"
        fi
    done
}


#==
# Main
#==


# get script directory
SCRIPT_DIR="$( cd "$( dirname "${BASH_SOURCE[0]}" )" >/dev/null 2>&1 && pwd )"

# load variables to set the Isaac Lab path on the cluster
<<<<<<< HEAD
source $SCRIPT_DIR/../cfgs/base/.env.base
=======
source $SCRIPT_DIR/.env.cluster
source $SCRIPT_DIR/../.env.base
>>>>>>> 3a10e2da

# make sure that all directories exists in cache directory
setup_directories
# copy all cache files
cp -r $CLUSTER_ISAAC_SIM_CACHE_DIR $TMPDIR

# copy Isaac Lab source code
mkdir -p "$CLUSTER_ISAACLAB_DIR/logs"
touch "$CLUSTER_ISAACLAB_DIR/logs/.keep"
cp -r $CLUSTER_ISAACLAB_DIR $TMPDIR

# copy container to the compute node
tar -xf $CLUSTER_SIF_PATH/$1.tar  -C $TMPDIR

# execute command in singularity container
# NOTE: ISAACLAB_PATH is normally set in `isaaclab.sh` but we directly call the isaac-sim python because we sync the entire
# Isaac Lab directory to the compute node and remote the symbolic link to isaac-sim
singularity exec \
    -B $TMPDIR/docker-isaac-sim/cache/kit:${DOCKER_ISAACSIM_ROOT_PATH}/kit/cache:rw \
    -B $TMPDIR/docker-isaac-sim/cache/ov:${DOCKER_USER_HOME}/.cache/ov:rw \
    -B $TMPDIR/docker-isaac-sim/cache/pip:${DOCKER_USER_HOME}/.cache/pip:rw \
    -B $TMPDIR/docker-isaac-sim/cache/glcache:${DOCKER_USER_HOME}/.cache/nvidia/GLCache:rw \
    -B $TMPDIR/docker-isaac-sim/cache/computecache:${DOCKER_USER_HOME}/.nv/ComputeCache:rw \
    -B $TMPDIR/docker-isaac-sim/logs:${DOCKER_USER_HOME}/.nvidia-omniverse/logs:rw \
    -B $TMPDIR/docker-isaac-sim/data:${DOCKER_USER_HOME}/.local/share/ov/data:rw \
    -B $TMPDIR/docker-isaac-sim/documents:${DOCKER_USER_HOME}/Documents:rw \
    -B $TMPDIR/isaaclab:/workspace/isaaclab:rw \
    -B $CLUSTER_ISAACLAB_DIR/logs:/workspace/isaaclab/logs:rw \
    --nv --writable --containall $TMPDIR/$1.sif \
    bash -c "export ISAACLAB_PATH=/workspace/isaaclab && cd /workspace/isaaclab && /isaac-sim/python.sh ${CLUSTER_PYTHON_EXECUTABLE} ${@:2}"

# copy resulting cache files back to host
cp -r $TMPDIR/docker-isaac-sim $CLUSTER_ISAAC_SIM_CACHE_DIR/..

echo "(run_singularity.py): Return"<|MERGE_RESOLUTION|>--- conflicted
+++ resolved
@@ -34,12 +34,8 @@
 SCRIPT_DIR="$( cd "$( dirname "${BASH_SOURCE[0]}" )" >/dev/null 2>&1 && pwd )"
 
 # load variables to set the Isaac Lab path on the cluster
-<<<<<<< HEAD
+source $SCRIPT_DIR/.env.cluster
 source $SCRIPT_DIR/../cfgs/base/.env.base
-=======
-source $SCRIPT_DIR/.env.cluster
-source $SCRIPT_DIR/../.env.base
->>>>>>> 3a10e2da
 
 # make sure that all directories exists in cache directory
 setup_directories
